--- conflicted
+++ resolved
@@ -229,44 +229,7 @@
 ### Retry package is for executing a function repeatedly until it was successful or canceled by the context.
 
 ```go
-<<<<<<< HEAD
-func Contain[T comparable](slice []T, value T) bool //check if the value is in the slice or not
-func ContainSubSlice[T comparable](slice, subslice []T) bool //check if the slice contain subslice or not
-func Chunk[T any](slice []T, size int) [][]T //creates an slice of elements split into groups the length of size.
-func Compact[T any](slice []T) []T //creates an slice with all falsey values removed. The values false, nil, 0, and "" are falsey
-func Concat[T any](slice []T, values ...[]T) []T //creates a new slice concatenating slice with any additional slices and/or values
-func Difference[T comparable](slice1, slice2 []T) []T //creates an slice of whose element not included in the other given slice
-func DifferenceBy[T any](slice []T, comparedSlice []T, iteratee func(index int, t T) T) []T //it accepts iteratee which is invoked for each element of slice and values to generate the criterion by which they're compared.
-func DifferenceWith[T any](slice []T, comparedSlice []T, comparator func(value, otherValue T) bool) []T //accepts comparator which is invoked to compare elements of slice to values. The order and references of result values are determined by the first slice.
-func DeleteAt[T any](slice []T, start int, end ...int) []T //delete the element of slice from start index to end index - 1
-func Drop[T any](slice []T, n int) []T //creates a slice with `n` elements dropped from the beginning when n > 0, or `n` elements dropped from the ending when n < 0
-func Every[T any](slice []T, predicate func(index int, t T) bool) bool  //return true if all of the values in the slice pass the predicate function
-func None[T any](slice []T, predicate func(index int, t T) bool) bool // return true if all the values in the slice mismatch the criteria
-func Filter [T any] (slice []T, predicate func(index int, t T) bool) []T //iterates over elements of slice, returning an slice of all elements pass the predicate function
-func Find[T any](slice []T, predicate func(index int, t T) bool) (*T, bool) //iterates over elements of slice, returning the first one that passes a truth test on iteratee function. If return T is nil then no items matched the predicate func
-func FindLast[T any](slice []T, predicate func(index int, t T) bool) (*T, bool) //iterates over elements of slice from end to begin, returning the first one that passes a truth test on predicate function. if return T is nil then no items matched the predicate func
-func FlattenDeep(slice interface{}) interface{} //flattens slice recursive
-func ForEach [T any] (slice []T, iteratee func(index int, t T)) //iterates over elements of slice and invokes function for each element
-func IntSlice(slice interface{}) ([]int, error) //convert value to int slice
-func InterfaceSlice(slice interface{}) []interface{} //convert value to interface{} slice
-func Intersection[T comparable](slices ...[]T) []T //creates a slice of unique values that included by all slices.
-func InsertAt[T any](slice []T, index int, value interface{}) []T //insert the value or other slice into slice at index.
-func Map [T any, U any] (slice []T, iteratee func(index int, t T) U) []U //creates an slice of values by running each element of slice thru iteratee function.
-func Reverse[T any](slice []T)//revere slice
-func Reduce[T any](slice []T, iteratee func(index int, t1, t2 T) T, initial T) T //creates an slice of values by running each element of slice thru iteratee function
-func Shuffle[T any](slice []T) []T  //creates an slice of shuffled values
-func SortByField(slice interface{}, field string, sortType ...string) error //sort struct slice by field
-func Some[T any](slice []T, predicate func(index int, t T) bool) bool //return true if any of the values in the list pass the predicate function
-func StringSlice(slice interface{}) []string //convert value to string slice
-func Unique[T comparable](slice []T) []T //remove duplicate elements in slice
-func Union[T comparable](slices ...[]T) []T //Union creates a slice of unique values, in order, from all given slices. using == for equality comparisons.
-func UpdateAt[T any](slice []T, index int, value T) []T //update the slice element at index.
-func Without[T comparable](slice []T, values ...T) []T //creates a slice excluding all given values
-func GroupBy[T any](slice []T, groupFn func(index int, t T) bool) ([]T, []T) //iterate over elements of the slice, each element will be group by criteria, returns two slices
-func Count[T any](slice []T, predicate func(index int, t T) bool) int // iterates over elements of slice, returns a count of all matched elements
-=======
 import "github.com/duke-git/lancet/retry"
->>>>>>> 4e7274ce
 ```
 
 #### Function list:
@@ -317,7 +280,6 @@
 - [Without](https://github.com/duke-git/lancet/blob/main/docs/slice.md#Without)
 
 ### Strutil package contains some functions to manipulate string.
-
 ```go
 import "github.com/duke-git/lancet/strutil"
 ```
@@ -346,7 +308,6 @@
 ```go
 import "github.com/duke-git/lancet/system"
 ```
-
 #### Function list:
 - [IsWindows](https://github.com/duke-git/lancet/blob/main/docs/system.md#IsWindows)
 - [IsLinux](https://github.com/duke-git/lancet/blob/main/docs/system.md#IsLinux)
@@ -362,65 +323,7 @@
 ```go
 import "github.com/duke-git/lancet/validator"
 ```
-<<<<<<< HEAD
-
-- Function list:
-
-```go
-func ContainChinese(s string) bool //check if the string contain mandarin chinese
-func IsAlpha(s string) bool //checks if the string contains only letters (a-zA-Z)
-func IsBase64(base64 string) bool //check if the string is base64 string
-func IsAllUpper(str string) bool //check if the string is all upper case letters A-Z
-func IsAllLower(str string) bool //check if the string is all lower case letters a-z
-func ContainUpper(str string) bool //check if the string contain at least one upper case letter A-Z
-func ContainLower(str string) bool //check if the string contain at least one lower case letter a-z
-func ContainLetter(str string) bool //check if the string contain at least one letter
-func IsJSON(str string) bool //checks if the string is valid JSON
-func IsChineseMobile(mobileNum string) bool //check if the string is chinese mobile number
-func IsChineseIdNum(id string) bool //check if the string is chinese id number
-func IsChinesePhone(phone string) bool //check if the string is chinese phone number
-func IsCreditCard(creditCart string) bool //check if the string is credit card
-func IsDns(dns string) bool //check if the string is dns
-func IsEmail(email string) bool //check if the string is a email address
-func IsEmptyString(s string) bool //check if the string is empty
-func IsFloatStr(s string) bool //check if the string can convert to a float
-func IsNumberStr(s string) bool //check if the string can convert to a number
-func IsRegexMatch(s, regex string) bool //check if the string match the regexp
-func IsIntStr(s string) bool //check if the string can convert to a integer
-func IsIp(ipstr string) bool //check if the string is a ip address
-func IsIpV4(ipstr string) bool //check if the string is a ipv4 address
-func IsIpV6(ipstr string) bool //check if the string is a ipv6 address
-func IsStrongPassword(password string, length int) bool //check if the string is strong password (alpha(lower+upper) + number + special chars(!@#$%^&*()?><))
-func IsUrl(str string) bool //check if the string is url
-func IsWeakPassword(password string) bool //check if the string is weak password（only letter or only number or letter + number）
-```
-
-### 14. error helpers
-
-- Contain functions to handle errors
-- Usage: import "github.com/duke-git/lancet/xerror"
-
-```go
-package main
-
-import (
-    "fmt"
-    "io/ioutil"
-    "log"
-    "github.com/duke-git/lancet/errors"
-)
-
-func main() {
-	x := Unwrap(strconv.Atoi("42")) // Unwrap if err is nil then it returns a valid value otherwise it panics
-}
-```
-
-- Function list:
-
-```go
-Unwrap[T any](val T, err error) //if err is nil then it returns a valid value otherwise it panics
-```
-=======
+
 #### Function list:
 
 - [ContainChinese](https://github.com/duke-git/lancet/blob/main/docs/validator.md#ContainChinese)
@@ -449,4 +352,28 @@
 - [IsStrongPassword](https://github.com/duke-git/lancet/blob/main/docs/validator.md#IsStrongPassword)
 - [IsUrl](https://github.com/duke-git/lancet/blob/main/docs/validator.md#IsUrl)
 - [IsWeakPassword](https://github.com/duke-git/lancet/blob/main/docs/validator.md#IsWeakPassword)
->>>>>>> 4e7274ce
+### 14. error helpers
+
+- Contain functions to handle errors
+- Usage: import "github.com/duke-git/lancet/xerror"
+
+```go
+package main
+
+import (
+    "fmt"
+    "io/ioutil"
+    "log"
+    "github.com/duke-git/lancet/errors"
+)
+
+func main() {
+	x := Unwrap(strconv.Atoi("42")) // Unwrap if err is nil then it returns a valid value otherwise it panics
+}
+```
+
+- Function list:
+
+```go
+Unwrap[T any](val T, err error) //if err is nil then it returns a valid value otherwise it panics
+```
# Lancet
<p style="font-size: 18px">
    lancet（柳叶刀）是一个全面、高效、可复用的go语言工具函数库。 lancet受到了java apache common包和lodash.js的启发。
</p>

![Go version](https://img.shields.io/badge/go-%3E%3D1.16<recommend>-9cf)
[![Release](https://img.shields.io/badge/release-1.2.2-green.svg)](https://github.com/duke-git/lancet/releases)
[![GoDoc](https://godoc.org/github.com//duke-git/lancet?status.svg)](https://pkg.go.dev/github.com/duke-git/lancet)
[![Go Report Card](https://goreportcard.com/badge/github.com/duke-git/lancet)](https://goreportcard.com/report/github.com/duke-git/lancet)
[![test](https://github.com/duke-git/lancet/actions/workflows/codecov.yml/badge.svg?branch=main&event=push)](https://github.com/duke-git/lancet/actions/workflows/codecov.yml)
[![codecov](https://codecov.io/gh/duke-git/lancet/branch/main/graph/badge.svg?token=FC48T1F078)](https://codecov.io/gh/duke-git/lancet)
[![License](https://img.shields.io/badge/license-MIT-blue.svg)](https://github.com/duke-git/lancet/blob/main/LICENSE)


简体中文 | [English](./README.md)


## 特性

- 👏 全面、高效、可复用
- 💪 160+常用go工具函数，支持string、slice、datetime、net、crypt...
- 💅 只依赖go标准库
- 🌍 所有导出函数单元测试覆盖率100%

## 安装

```go
go get github.com/duke-git/lancet
```

## 用法

lancet是以包的结构组织代码的，使用时需要导入相应的包名。例如：如果使用字符串相关函数，需要导入strutil包:

```go
import "github.com/duke-git/lancet/strutil"
```

## 例子

此处以字符串工具函数ReverseStr（逆序字符串）为例，需要导入strutil包:

```go
package main

import (
    "fmt"
    "github.com/duke-git/lancet/strutil"
)

func main() {
    s := "hello"
    rs := strutil.ReverseStr(s)
    fmt.Println(rs) //olleh
}
```

## API文档
### 1. convertor数据转换包

- 转换函数支持常用数据类型之间的转换
- 导入包：import "github.com/duke-git/lancet/convertor"

```go
package main

import (
    "fmt"
    "github.com/duke-git/lancet/convertor"
)

func main() {
    s := "12.3"
    f, err := convertor.ToFloat(s)
    if err != nil {
        fmt.Errorf("error is %s", err.Error())
    }
    fmt.Println(f) // 12.3
}
```

- 函数列表：

```go
func ColorHexToRGB(colorHex string) (red, green, blue int) //颜色值16进制转rgb
func ColorRGBToHex(red, green, blue int) string //颜色值rgb转16进制
func ToBool(s string) (bool, error)  //字符串转成Bool
func ToBytes(data interface{}) ([]byte, error) //interface转成byte slice
func ToChar(s string) []string //字符串转成字符slice
func ToFloat(value interface{}) (float64, error) //interface转成float64
func ToInt(value interface{}) (int64, error) //interface转成int64
func ToJson(value interface{}) (string, error) //interface转成json string
func ToString(value interface{}) string //interface转成string
func StructToMap(value interface{}) (map[string]interface{}, error) //struct串转成map, 需要设置struct tag `json`
```

### 2. cryptor加解密包

- 加密函数支持md5, hmac, aes, des, ras
- 导入包：import "github.com/duke-git/lancet/cryptor"

```go
package main

import (
    "fmt"
    "github.com/duke-git/lancet/cryptor"
)

func main() {
    data := "hello"
    key := "abcdefghijklmnop"

    encrypted := cryptor.AesCbcEncrypt([]byte(data), []byte(key))
    decrypted := cryptor.AesCbcDecrypt(encrypted, []byte(key))
    fmt.Println(string(decrypted)) // hello
}
```

- 函数列表：

```go
func AesEcbEncrypt(data, key []byte) []byte //AES ECB模式加密
func AesEcbDecrypt(encrypted, key []byte) []byte //AES ECB模式解密
func AesCbcEncrypt(data, key []byte) []byte //AES CBC模式加密
func AesCbcDecrypt(encrypted, key []byte) []byte //AES CBC模式解密
func AesCtrCrypt(data, key []byte) []byte //AES CTR模式加密/解密
func AesCfbEncrypt(data, key []byte) []byte //AES CFB模式加密
func AesCfbDecrypt(encrypted, key []byte) []byte //AES CFB模式解密
func AesOfbEncrypt(data, key []byte) []byte //AES OFB模式加密
func AesOfbDecrypt(data, key []byte) []byte //AES OFB模式解密
func Base64StdEncode(s string) string //base64编码
func Base64StdDecode(s string) string //base64解码
func DesCbcEncrypt(data, key []byte) []byte //DES CBC模式加密
func DesCbcDecrypt(encrypted, key []byte) []byte //DES CBC模式解密
func DesCtrCrypt(data, key []byte) []byte //DES CTR模式加密/解密
func DesCfbEncrypt(data, key []byte) []byte //DES CFB模式加密
func DesCfbDecrypt(encrypted, key []byte) []byte //DES CFB模式解密
func DesOfbEncrypt(data, key []byte) []byte //DES OFB模式加密
func DesOfbDecrypt(data, key []byte) []byte //DES OFB模式解密
func HmacMd5(data, key string) string //获取hmac md5值
func HmacSha1(data, key string) string //获取hmac sha1值
func HmacSha256(data, key string) string //获取hmac sha256值
func HmacSha512(data, key string) string //获取hmac sha512值
func Md5String(s string) string //获取字符串md5值
func Md5File(filename string) (string, error) //获取文件md5值
func Sha1(data string) string //获取sha1值
func Sha256(data string) string //获取sha256值
func Sha512(data string) string //获取sha512值
func GenerateRsaKey(keySize int, priKeyFile, pubKeyFile string) //生成RSA私钥文件
func RsaEncrypt(data []byte, pubKeyFileName string) []byte //RSA加密
func RsaDecrypt(data []byte, privateKeyFileName string) []byte //RSA解密

```

### 3. datetime日期时间处理包

- 处理日期时间
- 导入包：import "github.com/duke-git/lancet/datetime"

```go
package main

import (
    "fmt"
    "github.com/duke-git/lancet/datetime"
)

func main() {
    now := time.Now()
    s := datetime.FormatTimeToStr(now, "yyyy-mm-dd hh:mm:ss")
    fmt.Println(s) // 2021-11-24 11:16:55
}
```

- 函数列表：

```go
func AddDay(t time.Time, day int64) time.Time //加减天数
func AddHour(t time.Time, hour int64) time.Time //加减小时数
func AddMinute(t time.Time, minute int64) time.Time //加减分钟数
func GetNowDate() string  //获取当天日期 格式yyyy-mm-dd
func GetNowTime() string //获取当前时间 格式hh:mm:ss
func GetNowDateTime() string //获取当前日期时间 格式yyyy-mm-dd hh:mm:ss
func GetZeroHourTimestamp() int64 //获取当天零时时间戳（00:00)
func GetNightTimestamp() int64 //获取当天23时时间戳（23:59)
func FormatTimeToStr(t time.Time, format string) string //时间格式化字符串
func FormatStrToTime(str, format string) time.Time //字符串转换成时间
```

### 4. fileutil文件处理包

- 文件处理常用函数
- 导入包：import "github.com/duke-git/lancet/fileutil"

```go
package main

import (
    "fmt"
    "github.com/duke-git/lancet/fileutil"
)

func main() {
    fmt.Println(fileutil.IsDir("./")) // true
}
```

- 函数列表：

```go
func ClearFile(path string) error //清空文件内容
func CreateFile(path string) bool //创建文件
func FileMode(path string) (fs.FileMode, error) //返回文件mode信息
func MiMeType(file interface{}) string //返回文件mime类型
func IsExist(path string) bool  //判断文件/目录是否存在
func IsDir(path string) bool //判断是否为目录
func IsLink(path string) bool //检查文件是否为符号链接文件
func RemoveFile(path string) error //删除文件
func CopyFile(srcFilePath string, dstFilePath string) error //复制文件
func ListFileNames(path string) ([]string, error) //列出目录下所有文件名称
func ReadFileToString(path string) (string, error) //读取文件内容为字符串
func ReadFileByLine(path string)([]string, error) //按行读取文件内容
func Zip(fpath string, destPath string) error //压缩文件fpath参数可以是文件或目录，destPath是压缩后目标文件
func UnZip(zipFile string, destPath string) error //解压文件，并将文件存储在destPath目录中
```

### 5. formatter格式化处理包

- 格式化相关处理函数
- 导入包：import "github.com/duke-git/lancet/formatter"

```go
package main

import (
    "fmt"
    "github.com/duke-git/lancet/formatter"
)

func main() {
     fmt.Println(formatter.Comma("12345", ""))   // "12,345"
     fmt.Println(formatter.Comma(12345.67, "¥")) // "¥12,345.67"
}
```

- 函数列表：

```go
func Comma(v interface{}, symbol string) string  //用逗号每隔3位分割数字/字符串
```

### 6. function包可以控制函数执行，支持部分函数式编程

- 控制函数执行，支持部分函数式编程
- 导入包：import "github.com/duke-git/lancet/function"

```go
package main

import (
    "fmt"
    "github.com/duke-git/lancet/function"
)

func main() {
    var print = func(s string) {
		fmt.Println(s)
	}
	function.Delay(2*time.Second, print, "hello world")
}
```

- Function list:

```go
func After(n int, fn interface{}) func(args ...interface{}) []reflect.Value  //创建一个函数, 只有在运行了n次之后才有效果
func Before(n int, fn interface{}) func(args ...interface{}) []reflect.Value  //创建一个函数,调用不超过n次。 当n已经达到时，最后一个函数调用的结果将被记住并返回
func (f Fn) Curry(i interface{}) func(...interface{}) interface{}  //函数柯里化
func Compose(fnList ...func(...interface{}) interface{}) func(...interface{}) interface{}  //从右至左组合函数
func Delay(delay time.Duration, fn interface{}, args ...interface{})  //延迟调用函数
func Debounced(fn func(), duration time.Duration) func() //go防抖函数，在duration时间内连续调用只会执行一次.
func Schedule(d time.Duration, fn interface{}, args ...interface{}) chan bool //每隔duration时间调用函数, 关闭返回通道可以停止调用
func (w *Watcher) Start() //开时watcher
func (w *Watcher) Stop() //开时watcher
func (w *Watcher) Reset() {} //重置代码watcher
func (w *Watcher) GetElapsedTime() time.Duration //get code excution elapsed time.
```

### 7. netutil网络处理包

- 处理ip, http请求相关函数
- 导入包：import "github.com/duke-git/lancet/netutil"
- http方法params参数顺序：header, query string, body, httpclient

```go
package main

import (
    "fmt"
    "io/ioutil"
    "log"
    "github.com/duke-git/lancet/netutil"
)

func main() {
    url := "https://gutendex.com/books?"
    header := make(map[string]string)
    header["Content-Type"] = "application/json"
    queryParams := make(map[string]interface{})
    queryParams["ids"] = "1"

    resp, err := netutil.HttpGet(url, header, queryParams)
    if err != nil {
       log.Fatal(err)
    }

    body, _ := ioutil.ReadAll(resp.Body)
    fmt.Println("response: ", resp.StatusCode, string(body))
}
```

- 函数列表：

```go
func GetInternalIp() string //获取内部ip
func GetPublicIpInfo() (*PublicIpInfo, error) //获取公共ip信息: country, region, isp, city, lat, lon, ip
func IsPublicIP(IP net.IP) bool //判断ip是否为公共ip
func HttpGet(url string, params ...interface{}) (*http.Response, error) //http get请求
func HttpPost(url string, params ...interface{}) (*http.Response, error) //http post请求
func HttpPut(url string, params ...interface{}) (*http.Response, error) //http put请求
func HttpDelete(url string, params ...interface{}) (*http.Response, error) //http delete请求
func HttpPatch(url string, params ...interface{}) (*http.Response, error) //http patch请求
func ConvertMapToQueryString(param map[string]interface{}) string //将map转换成url query string
func ParseHttpResponse(resp *http.Response, obj interface{}) error //将http响应解码成特定interface
```

### 8. random随机数处理包

- 生成和处理随机数
- 导入包：import "github.com/duke-git/lancet/random"

```go
package main

import (
    "fmt"
    "io/ioutil"
    "log"
    "github.com/duke-git/lancet/random"
)

func main() {
    randStr := random.RandString(6)
    fmt.Println(randStr)
}
```

- 函数列表：

```go
func RandBytes(length int) []byte //生成随机[]byte
func RandInt(min, max int) int //生成随机int
func RandString(length int) string //生成随机string
```

### 9. retry重试执行函数

- 重试执行函数直到函数成功或被context停止
- 默认重试次数5, 默认执行间隔3秒.
- Usage: import "github.com/duke-git/lancet/retry".

```go
package main

import (
    "fmt"
    "io/ioutil"
    "log"
    "github.com/duke-git/lancet/retry"
)

func main() {
    var number int
	increaseNumber := func() error {
		number++
		if number == 3 {
			return nil
		}
		return errors.New("error occurs")
	}

	err := retry.Retry(increaseNumber, retry.RetryDuration(time.Microsecond*50))

    fmt.Println(number) //3
}
```

- Function list:

```go
type RetryFunc func() error //要重试执行的函数
func RetryTimes(n uint) //设置重试次数，默认5次
func RetryDuration(d time.Duration) //设置重试间隔时间，默认3秒
func Context(ctx context.Context) //context config
func Retry(retryFunc RetryFunc, opts ...Option) error //重试函数
```

### 10. slice切片操作包

- 切片操作相关函数
- 导入包：import "github.com/duke-git/lancet/slice"
- 由于go目前对范型支持不稳定，slice处理函数参数和返回值大部分为interface{}, 待范型特性稳定后，会重构相关函数

```go
package main

import (
    "fmt"
    "io/ioutil"
    "log"
    "github.com/duke-git/lancet/slice"
)

func main() {
    nums := []int{1, 4, 3, 4, 6, 7, 3}
    uniqueNums, _ := slice.IntSlice(slice.Unique(nums))
    fmt.Println(uniqueNums) //[1 4 3 6 7]
}
```

- 函数列表：

```go
<<<<<<< HEAD
func Contain[T comparable](slice []T, value T) bool //判断slice是否包含value
func ContainSubSlice[T comparable](slice, subslice []T) bool  //判断slice是否包含subslice
func Chunk[T any](slice []T, size int) [][]T //均分slice
func Difference[T comparable](slice1, slice2 []T) []T //返回切片，其元素在slice1中，不在slice2中
func DeleteByIndex[T any](slice []T, start int, end ...int) []T //删除切片中start到end位置的值(不包含end)
func Drop[T any](slice []T, n int) []T //创建一个新切片，当n大于0时删除原切片前n个元素，当n小于0时删除原切片后n个元素
func Every[T any](slice []T, fn func(index int, t T) bool) bool //slice中所有元素都符合函数条件时返回true, 否则返回false. 函数签名：func(int, t T) bool
func None[T any](slice []T, fn func(index int, t T) bool) bool //slice中所有元素都不符合函数条件时返回true, 否则返回false. 函数签名：func(int, T) bool
func Find[T any](slice []T, fn func(index int, t T) bool) (*T, bool)//查找slice中第一个符合条件的元素，函数签名：func(int, T) bool
func Filter [T any] (slice []T, fn func(index int, t T) bool) []T //过滤slice
func FlattenDeep(slice interface{}) interface{} //将slice递归为一维切片
func ForEach [T any] (slice []T, fn func(index int, t T)) //遍历切片，在每个元素上执行函数
=======
func Contain(slice interface{}, value interface{}) bool //判断slice是否包含value
func ContainSubSlice(slice interface{}, subslice interface{}) bool //判断slice是否包含subslice
func Chunk(slice []interface{}, size int) [][]interface{} //均分slice
func Compact(slice interface{}) interface{} //去除slice中的false vule. false values are false, nil, 0, and ""
func Concat(slice interface{}, values ...interface{}) interface{} //连接values到slice中
func Difference(slice1, slice2 interface{}) interface{} //返回切片，其元素在slice1中，不在slice2中
func DifferenceBy(slice interface{}, comparedSlice interface{}, iterateeFn interface{}) interface{} //将slice 和comparedSlice中每个元素调用iterateeFn后作比较，如果不相等返回slice中的元素。
func DeleteByIndex(slice interface{}, start int, end ...int) (interface{}, error) //删除切片中start到end位置的值
func Drop(slice interface{}, n int) interface{} //创建一个新切片，当n大于0时删除原切片前n个元素，当n小于0时删除原切片后n个元素
func Every(slice, function interface{}) bool //slice中所有元素都符合函数条件时返回true, 否则返回false. 函数签名：func(index int, value interface{}) bool
func None(slice, function interface{}) bool //slice中所有元素都不符合函数条件时返回true, 否则返回false. 函数签名：func(index int, value interface{}) bool
func Find(slice, function interface{}) (interface{}, bool)//查找slice中第一个符合条件的元素，函数签名：func(index int, value interface{}) bool
func Filter(slice, function interface{}) interface{} //过滤slice, 函数签名：func(index int, value interface{}) bool
func FlattenDeep(slice interface{}) interface{} //将slice递归为一维切片。
func ForEach(slice, function interface{}) //遍历切片，在每个元素上执行函数，函数签名：func(index int, value interface{})
>>>>>>> 8bb102cb
func IntSlice(slice interface{}) ([]int, error) //转成int切片
func InterfaceSlice(slice interface{}) []interface{} //转成interface{}切片
func Intersection[T comparable](slices ...[]T) []T //slice交集，去重
func InsertByIndex[T any](slice []T, index int, value interface{}) []T //在切片中index位置插入value
func Map [T any, U any] (slice []T, fn func(index int, t T) U) []U //遍历切片
func Reverse[T any](slice []T) //反转切片
func Reduce[T any](slice []T, fn func(index int, t1, t2 T) T, initial T) T //切片reduce操作
func Shuffle[T any](slice []T) []T  //创建一个被打乱值的切片
func Some[T any](slice []T, fn func(index int, t T) bool) bool //slice中任意一个元素都符合函数条件时返回true, 否则返回false.
func SortByField(slice interface{}, field string, sortType ...string) error //对struct切片进行排序
func StringSlice(slice interface{}) []string //转为string切片
func Unique[T comparable](slice []T) []T //去重切片
func Union[T comparable](slices ...[]T) []T //slice并集, 去重
func UpdateByIndex[T any](slice []T, index int, value T) []T //在切片中index位置更新value
func Without[T comparable](slice []T, values ...T) []T //slice去除values
func GroupBy[T any](slice []T, fn func(index int, t T) bool) ([]T, []T) //根据函数function的逻辑分slice为两组slice
func Count[T any](slice []T, fn func(index int, t T) bool) int //遍历slice的元素，返回所有匹配元素的计数
```

### 11. strutil字符串处理包

- 字符串操作相关函数
- 导入包：import "github.com/duke-git/lancet/strutil"

```go
package main

import (
    "fmt"
    "io/ioutil"
    "log"
    "github.com/duke-git/lancet/strutil"
)

func main() {
    str := "Foo-Bar"
    camelCaseStr := strutil.CamelCase(str)
    fmt.Println(camelCaseStr) //fooBar
}
```

- 函数列表：

```go
func After(s, char string) string //截取字符串中char第一次出现之后的字符串
func AfterLast(s, char string) string //截取字符串中char最后一次出现之后的字符串
func Before(s, char string) string //截取字符串中char第一次出现之前的字符串
func BeforeLast(s, char string) string //截取字符串中char最后一次出现之前的字符串
func CamelCase(s string) string //字符串转为cameCase, "foo bar" -> "fooBar"
func Capitalize(s string) string //字符串转为Capitalize, "fOO" -> "Foo"
func IsString(v interface{}) bool //判断是否是字符串
func KebabCase(s string) string //字符串转为KebabCase, "foo_Bar" -> "foo-bar"
func UpperFirst(s string) string //字符串的第一个字母转为大写字母
func LowerFirst(s string) string //字符串的第一个字母转为小写字母
func PadEnd(source string, size int, padStr string) string //字符串末尾填充size个字符
func PadStart(source string, size int, padStr string) string//字符串开头填充size个字符
func ReverseStr(s string) string //字符串逆序
func Wrap(str string, wrapWith string) string //包裹字符串 Wrap("abc", "*") -> *abc*.
func Unwrap(str string, wrapToken string) string //解包裹字符串 Wrap("*abc*", "*") -> abc.
func SnakeCase(s string) string //字符串转为SnakeCase, "fooBar" -> "foo_bar"
```

### 12. system系统包

- 包含一些操作系统，运行时，shell命令执行的函数.
- Usage: import "github.com/duke-git/lancet/system".

```go
package main

import (
    "fmt"
    "io/ioutil"
    "log"
    "github.com/duke-git/lancet/system"
)

func main() {
    envFoo := system.GetOsEnv("foo")
    fmt.Println(envFoo)
}
```

- Function list:

```go
func IsWindows() bool //判断操作系统是windows
func IsLinux() bool //判断操作系统是linux
func IsMac() bool //判断操作系统是macos
func GetOsEnv(key string) string //获取名称为key的环境变量
func SetOsEnv(key, value string) error //设置环境变量
func RemoveOsEnv(key string) error //删除指定key的环境变量
func CompareOsEnv(key, comparedEnv string) bool //获取名称为key的环境变量并和comparedEnv比较
func ExecCommand(command string) (stdout, stderr string, err error) //执行shell命令（/bin/bash)
```

### 13. validator验证器包

- 数据校验相关函数
- 导入包：import "github.com/duke-git/lancet/validator"

```go
package main

import (
    "fmt"
    "io/ioutil"
    "log"
    "github.com/duke-git/lancet/validator"
)

func main() {
    str := "Foo-Bar"
    isAlpha := validator.IsAlpha(str)
    fmt.Println(isAlpha) //false
}
```

- 函数列表：

```go
func ContainChinese(s string) bool //判断字符串中是否含有中文字符
func IsAlpha(s string) bool //判断字符串是否只含有字母
func IsBase64(base64 string) bool //判断字符串是base64
func IsAllUpper(str string) bool //断字符串是否全是大写字母
func IsAllLower(str string) bool //断字符串是否全是小写字母
func ContainUpper(str string) bool //判断字符串是否包含大写字母
func ContainLower(str string) bool //判断字符串是否包含小写字母
func ContainLetter(str string) bool //判断字符串是否包含字母
func IsJSON(str string) bool //判断字符串是否是JSON
func IsChineseMobile(mobileNum string) bool //判断字符串是否是手机号
func IsChineseIdNum(id string) bool //判断字符串是否是身份证号
func IsChinesePhone(phone string) bool //判断字符串是否是座机电话号码
func IsCreditCard(creditCart string) bool //判断字符串是否是信用卡
func IsDns(dns string) bool //判断字符串是否是DNS
func IsEmail(email string) bool //判断字符串是否是邮箱
func IsEmptyString(s string) bool //判断字符串是否为空
func IsFloatStr(s string) bool //判断字符串是否可以转成float
func IsNumberStr(s string) bool //判断字符串是否可以转成数字
func IsRegexMatch(s, regex string) bool //判断字符串是否match正则表达式
func IsIntStr(s string) bool //判断字符串是否可以转成整数
func IsIp(ipstr string) bool //判断字符串是否是ip
func IsIpV4(ipstr string) bool //判断字符串是否是ipv4
func IsIpV6(ipstr string) bool //判断字符串是否是ipv6
func IsStrongPassword(password string, length int) bool //判断字符串是否是强密码（大小写字母+数字+特殊字符）
func IsUrl(str string) bool //判断字符串是否是url
func IsWeakPassword(password string) bool //判断字符串是否是弱密码（只有字母或数字）
```

### 14. error helpers

- 错误处理函数
- Usage: import "github.com/duke-git/lancet/xerror"

```go
package main

import (
    "fmt"
    "io/ioutil"
    "log"
    "github.com/duke-git/lancet/errors"
)

func main() {
	x := Unwrap(strconv.Atoi("42")) 
}
```

- Function list:

```go
Unwrap[T any](val T, err error) //如果err是nil，返回有效的val值。否则， panics
```<|MERGE_RESOLUTION|>--- conflicted
+++ resolved
@@ -432,11 +432,13 @@
 - 函数列表：
 
 ```go
-<<<<<<< HEAD
 func Contain[T comparable](slice []T, value T) bool //判断slice是否包含value
 func ContainSubSlice[T comparable](slice, subslice []T) bool  //判断slice是否包含subslice
 func Chunk[T any](slice []T, size int) [][]T //均分slice
+func Compact[T any](slice []T) []T //去除slice中的false vule. false values are false, nil, 0, and ""
+func Concat[T any](slice []T, values ...[]T) []T //连接values到slice中
 func Difference[T comparable](slice1, slice2 []T) []T //返回切片，其元素在slice1中，不在slice2中
+func DifferenceBy[T any](slice []T, comparedSlice []T, iteratee func(index int, t T) T) []T //将slice 和comparedSlice中每个元素调用iterateeFn后作比较，如果不相等返回slice中的元素。
 func DeleteByIndex[T any](slice []T, start int, end ...int) []T //删除切片中start到end位置的值(不包含end)
 func Drop[T any](slice []T, n int) []T //创建一个新切片，当n大于0时删除原切片前n个元素，当n小于0时删除原切片后n个元素
 func Every[T any](slice []T, fn func(index int, t T) bool) bool //slice中所有元素都符合函数条件时返回true, 否则返回false. 函数签名：func(int, t T) bool
@@ -445,23 +447,6 @@
 func Filter [T any] (slice []T, fn func(index int, t T) bool) []T //过滤slice
 func FlattenDeep(slice interface{}) interface{} //将slice递归为一维切片
 func ForEach [T any] (slice []T, fn func(index int, t T)) //遍历切片，在每个元素上执行函数
-=======
-func Contain(slice interface{}, value interface{}) bool //判断slice是否包含value
-func ContainSubSlice(slice interface{}, subslice interface{}) bool //判断slice是否包含subslice
-func Chunk(slice []interface{}, size int) [][]interface{} //均分slice
-func Compact(slice interface{}) interface{} //去除slice中的false vule. false values are false, nil, 0, and ""
-func Concat(slice interface{}, values ...interface{}) interface{} //连接values到slice中
-func Difference(slice1, slice2 interface{}) interface{} //返回切片，其元素在slice1中，不在slice2中
-func DifferenceBy(slice interface{}, comparedSlice interface{}, iterateeFn interface{}) interface{} //将slice 和comparedSlice中每个元素调用iterateeFn后作比较，如果不相等返回slice中的元素。
-func DeleteByIndex(slice interface{}, start int, end ...int) (interface{}, error) //删除切片中start到end位置的值
-func Drop(slice interface{}, n int) interface{} //创建一个新切片，当n大于0时删除原切片前n个元素，当n小于0时删除原切片后n个元素
-func Every(slice, function interface{}) bool //slice中所有元素都符合函数条件时返回true, 否则返回false. 函数签名：func(index int, value interface{}) bool
-func None(slice, function interface{}) bool //slice中所有元素都不符合函数条件时返回true, 否则返回false. 函数签名：func(index int, value interface{}) bool
-func Find(slice, function interface{}) (interface{}, bool)//查找slice中第一个符合条件的元素，函数签名：func(index int, value interface{}) bool
-func Filter(slice, function interface{}) interface{} //过滤slice, 函数签名：func(index int, value interface{}) bool
-func FlattenDeep(slice interface{}) interface{} //将slice递归为一维切片。
-func ForEach(slice, function interface{}) //遍历切片，在每个元素上执行函数，函数签名：func(index int, value interface{})
->>>>>>> 8bb102cb
 func IntSlice(slice interface{}) ([]int, error) //转成int切片
 func InterfaceSlice(slice interface{}) []interface{} //转成interface{}切片
 func Intersection[T comparable](slices ...[]T) []T //slice交集，去重

package netutil

import (
	"fmt"
	"net"
	"net/http"
)

func ExampleGetInternalIp() {
	internalIp := GetInternalIp()

	result := IsInternalIP(net.ParseIP(internalIp))
	fmt.Println(result)

	// Output:
	// true
}

func ExampleGetPublicIpInfo() {
	ipInfo, err := GetPublicIpInfo()
	if err != nil {
		return
	}

	result := IsPublicIP(net.ParseIP(ipInfo.Ip))
	fmt.Println(result)

	// Output:
	// true
}

func ExampleGetRequestPublicIp() {
	ip := "36.112.24.10"

	request := http.Request{
		Method: "GET",
		Header: http.Header{
			"X-Forwarded-For": {ip},
		},
	}
	publicIp := GetRequestPublicIp(&request)

	fmt.Println(publicIp)

	// Output:
	// 36.112.24.10
}

func ExampleIsInternalIP() {
	ip1 := IsInternalIP(net.ParseIP("127.0.0.1"))
	ip2 := IsInternalIP(net.ParseIP("192.168.0.1"))
	ip3 := IsInternalIP(net.ParseIP("36.112.24.10"))

	fmt.Println(ip1)
	fmt.Println(ip2)
	fmt.Println(ip3)

	// Output:
	// true
	// true
	// false
}

func ExampleIsPublicIP() {
	ip1 := IsPublicIP(net.ParseIP("127.0.0.1"))
	ip2 := IsPublicIP(net.ParseIP("192.168.0.1"))
	ip3 := IsPublicIP(net.ParseIP("36.112.24.10"))

	fmt.Println(ip1)
	fmt.Println(ip2)
	fmt.Println(ip3)

	// Output:
	// false
	// false
	// true
}

func ExampleEncodeUrl() {
	urlAddr := "http://www.lancet.com?a=1&b=[2]"

	encodedUrl, err := EncodeUrl(urlAddr)
	if err != nil {
		return
	}

	fmt.Println(encodedUrl)

	// Output:
	// http://www.lancet.com?a=1&b=%5B2%5D
}

func ExampleHttpClient_DecodeResponse() {
	request := &HttpRequest{
		RawURL: "https://jsonplaceholder.typicode.com/todos/1",
		Method: "GET",
	}

	httpClient := NewHttpClient()
	resp, err := httpClient.SendRequest(request)
	if err != nil || resp.StatusCode != 200 {
		return
	}

	type Todo struct {
		UserId    int    `json:"userId"`
		Id        int    `json:"id"`
		Title     string `json:"title"`
		Completed bool   `json:"completed"`
	}

	var todo Todo
	err = httpClient.DecodeResponse(resp, &todo)
	if err != nil {
		return
	}

	fmt.Println(todo.Id)

	// Output:
	// 1
}

func ExampleStructToUrlValues() {
	type TodoQuery struct {
<<<<<<< HEAD
		Id     int    `json:"id"`
		UserId int    `json:"userId"`
		Name   string `json:"name,omitempty"`
		Status string
=======
		Id   int    `json:"id,omitempty"`
		Name string `json:"name"`
>>>>>>> 924589d2
	}
	item1 := TodoQuery{
		Id:     1,
		UserId: 123,
		Name:   "test",
		Status: "completed",
	}
<<<<<<< HEAD
	queryValues1 := StructToUrlValues(item1)
=======
	todoValues, err := StructToUrlValues(todoQuery)
	if err != nil {
		return
	}
>>>>>>> 924589d2

	item2 := TodoQuery{
		Id:     2,
		UserId: 456,
	}
	queryValues2 := StructToUrlValues(item2)

	fmt.Println(queryValues1.Get("id"))
	fmt.Println(queryValues1.Get("userId"))
	fmt.Println(queryValues1.Get("name"))
	fmt.Println(queryValues1.Get("status"))

	fmt.Println(queryValues2.Get("id"))
	fmt.Println(queryValues2.Get("userId"))
	fmt.Println(queryValues2.Get("name"))

	// Output:
	// 1
	// 123
	// test
	//
	// 2
	// 456
	//
}

func ExampleConvertMapToQueryString() {
	var m = map[string]any{
		"c": 3,
		"a": 1,
		"b": 2,
	}

	qs := ConvertMapToQueryString(m)

	fmt.Println(qs)

	// Output:
	// a=1&b=2&c=3
}<|MERGE_RESOLUTION|>--- conflicted
+++ resolved
@@ -123,15 +123,10 @@
 
 func ExampleStructToUrlValues() {
 	type TodoQuery struct {
-<<<<<<< HEAD
 		Id     int    `json:"id"`
 		UserId int    `json:"userId"`
 		Name   string `json:"name,omitempty"`
 		Status string
-=======
-		Id   int    `json:"id,omitempty"`
-		Name string `json:"name"`
->>>>>>> 924589d2
 	}
 	item1 := TodoQuery{
 		Id:     1,
@@ -139,20 +134,16 @@
 		Name:   "test",
 		Status: "completed",
 	}
-<<<<<<< HEAD
-	queryValues1 := StructToUrlValues(item1)
-=======
-	todoValues, err := StructToUrlValues(todoQuery)
+	queryValues1, err := StructToUrlValues(item1)
 	if err != nil {
 		return
 	}
->>>>>>> 924589d2
 
 	item2 := TodoQuery{
 		Id:     2,
 		UserId: 456,
 	}
-	queryValues2 := StructToUrlValues(item2)
+	queryValues2, _ := StructToUrlValues(item2)
 
 	fmt.Println(queryValues1.Get("id"))
 	fmt.Println(queryValues1.Get("userId"))
